--- conflicted
+++ resolved
@@ -10,130 +10,6 @@
 
 const User   = require('../models/user.js');
 
-<<<<<<< HEAD
-const validate = module.exports = {};
-
-
-/**
- * Middleware to verify basic access user authentication; if this url is in urls, subsequent
- * middleware will require authentication by e-mail & password.
- *
- * This is used for initial authentication as it performs a (slow) scrypt kdf generation. It then
- * leaves the user record in this.state.auth.user.
- *
- * For production use, this should always be over SSL (note digest access authentication is not suitable
- * due to password hash constraints: see e.g. stackoverflow.com/questions/18551954#answer-18828089)
- */
-validate.confirmBasicAuthUser = function(urls) {
-    return function*(next) {
-        // only apply this test to specified url(s) (others pass through to subsequent checks)
-        if (typeof urls == 'string' && urls != this.request.url) { yield next; return; }
-        if (urls instanceof Array && urls.indexOf(this.request.url) == -1) { yield next; return; }
-        // TODO: regular expressions?
-
-        // basic auth headers provided?
-        const credentials = basicAuth(this.request);
-        if (!credentials) this.throw(401); // Unauthorized
-
-        // authenticates off email + cleartext password - this is slow as it requires scrypt hashing
-        const user = yield validate.userByEmail(credentials.name, credentials.pass);
-        if (!user) this.throw(401); // Unauthorized
-
-        // ok - record authenticated user in this.state.auth.user
-        this.state.auth = { user: user };
-
-        // and continue on
-        yield next;
-    };
-};
-
-
-/**
- * Middleware to verify basic access token authentication; subsequent middleware will require
- * authentication by user id & authentication token.
- *
- * This is used for subsequent authentication as there is no (slow) scrypt kdf generation required,
- * just a (fast) SHA-1 hash.
- *
- * For production use, this should always be over SSL (note digest access authentication is not suitable
- * due to password hash constraints: see e.g. stackoverflow.com/questions/18551954#answer-18828089)
- */
-validate.confirmBasicAuthToken = function() {
-    return function*(next) {
-        // basic auth headers provided?
-        const credentials = basicAuth(this.request);
-        if (!credentials) this.throw(401); // Unauthorized
-
-        // authenticate off id + token (following auth request) - fast as no scrypt hash required
-        const user = yield validate.userById(credentials.name, credentials.pass);
-        if (!user) this.throw(401); // Unauthorized
-
-        // ok - record authenticated user in this.state.auth.user
-        this.state.auth = { user: user };
-
-        // and continue on
-        yield next;
-    };
-};
-
-
-/**
- * Validate user identified by 'username' validated against 'password'; returns user record for
- * successful validation, or null for failed validation.
- *
- * This is slow as it does scrypt.verifyKdf() on supplied password; it is used for / and /auth only.
- *
- * It records a limited-lifetime api token (24h) against the validated user for subsequent requests.
- */
-validate.userByEmail = function*(username, password) {
-    // lookup user
-    const users = yield User.getBy('Email', username);
-    if (users.length == 0) return null;
-    const user = users[0];
-
-    // check password
-    try {
-        const match = yield scrypt.verifyKdf(Buffer.from(user.Password, 'base64'), password);
-        if (!match) return null; // bad password
-    } catch (e) {
-        return null; // e.g. "data is not a valid scrypt-encrypted block"
-    }
-
-    // validates ok - record api token for subsequent api requests; the stored api token is the
-    // issue timestamp, the token given out is its sha1 hash
-    user.ApiToken = new Date().toISOString();
-    yield User.update(user.UserId, { ApiToken: user.ApiToken });
-
-    // and return user record
-    return user;
-};
-
-
-/**
- * Validate user 'id' has api token 'pw'; returns user record for successful validation,
- * or null for failed validation.
- *
- * This is fast as it uses primary key lookup, SHA-1 hash, and string comparison on api token.
- */
-validate.userById = function*(id, pw) {
-    // lookup user
-    const user = yield User.get(id);
-    if (!user) return null;
-    if (user.ApiToken == null) return null;
-
-    // api token less than 24 hours old?
-    if (Date.now() - Date.parse(user.ApiToken) > 1000*60*60*24) return null;
-
-    const token = crypto.createHash('sha1').update(user.ApiToken).digest('hex');
-    if (pw !== token) return null;
-
-    // validates ok - return user record
-    return user;
-};
-
-
-/* - - - - - - - - - - - - - - - - - - - - - - - - - - - - - - - - - - - - - - - - - - - - - - -  */
-=======
 
 class Validate {
 
@@ -259,5 +135,4 @@
 
 /* - - - - - - - - - - - - - - - - - - - - - - - - - - - - - - - - - - - - - - - - - - - - - - -  */
 
-module.exports = Validate;
->>>>>>> f48a1679
+module.exports = Validate;