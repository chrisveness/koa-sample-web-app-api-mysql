--- conflicted
+++ resolved
@@ -23,14 +23,8 @@
   "dependencies": {
     "basic-auth": "^1.1.0",
     "bunyan": "^1.8.5",
-<<<<<<< HEAD
-    "co": "^4.6.0",
-    "co-child-process": "^1.0.0",
-    "debug": "^2.3.2",
-=======
     "child-process-promise": "^2.2.0",
     "debug": "^2.6.1",
->>>>>>> f48a1679
     "dotenv": "^4.0.0",
     "forever": "^0.15.3",
     "js-yaml": "^3.8.1",
@@ -59,21 +53,11 @@
   "devDependencies": {
     "apidoc": "^0.17.5",
     "chai": "^3.5.0",
-<<<<<<< HEAD
-    "cheerio": "^0.22.0",
-    "eslint": "^3.10.2",
-    "mocha": "^3.1.2",
-    "co-mocha": "^1.2.0",
-    "nodemon": "^1.11.0",
-    "npm-check": "^5.4.0",
-    "npm-check-updates": "^2.8.6",
-=======
     "eslint": "^3.16.1",
     "mocha": "^3.2.0",
     "nodemon": "^1.11.0",
     "npm-check": "^5.4.0",
     "npm-check-updates": "^2.10.3",
->>>>>>> f48a1679
     "supertest": "^3.0.0"
   },
   "eslintConfig": {
@@ -92,11 +76,7 @@
       "curly": [ "error", "multi-line" ],
       "indent": [ "error", 4, { "SwitchCase": 1 } ],
       "key-spacing": [ "error", { "align": "value" } ],
-<<<<<<< HEAD
-      "no-case-declarations": "warn",
-=======
       "no-case-declarations": "off",
->>>>>>> f48a1679
       "no-console": [ "warn", { "allow": [ "error", "info" ] } ],
       "no-redeclare": "warn",
       "no-shadow": "warn",
