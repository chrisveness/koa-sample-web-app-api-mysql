--- conflicted
+++ resolved
@@ -20,11 +20,7 @@
 
 require('dotenv').config(); // loads environment variables from .env file (if available - eg dev env)
 
-<<<<<<< HEAD
-const app = module.exports = koa();
-=======
 const app = new Koa();
->>>>>>> f48a1679
 
 
 // MySQL connection pool (set up on app initialisation)
@@ -107,10 +103,7 @@
 
 app.listen(process.env.PORT||3000);
 console.info(`${process.version} listening on port ${process.env.PORT||3000} (${app.env}/${config.database})`);
-<<<<<<< HEAD
-=======
 
->>>>>>> f48a1679
 
 /* - - - - - - - - - - - - - - - - - - - - - - - - - - - - - - - - - - - - - - - - - - - - - - -  */
 
