/* - - - - - - - - - - - - - - - - - - - - - - - - - - - - - - - - - - - - - - - - - - - - - - -  */
/* Api integration/acceptance tests (just a few sample tests, not full coverage)                  */
/* - - - - - - - - - - - - - - - - - - - - - - - - - - - - - - - - - - - - - - - - - - - - - - -  */

'use strict';

const supertest = require('supertest');   // SuperAgent driven library for testing HTTP servers
const expect    = require('chai').expect; // BDD/TDD assertion library
<<<<<<< HEAD
require('co-mocha');                      // enable support for generators in Mocha tests
=======
require('mocha');                         // simple, flexible, fun test framework
>>>>>>> f48a1679

const app = require('../app.js');


const request = supertest.agent(app.listen());

const headers = { Host: 'api.localhost' }; // set host header (note Accept is defaulted to application/json)


describe('API'+' ('+app.env+'/'+process.env.DB_DATABASE+')', function() {
    let userId = null, userPw = null;

    describe('/auth', function() {
<<<<<<< HEAD
        it('returns 401 on missing auth header', function*() {
            const response = yield request.get('/auth').set(headers);
=======
        it('returns 401 on missing auth header', async function() {
            const response = await request.get('/auth').set(headers);
>>>>>>> f48a1679
            expect(response.status).to.equal(401, response.text);
            expect(response.body).to.be.an('object');
        });

<<<<<<< HEAD
        it('returns 401 on unrecognised email', function*() {
            const response = yield request.get('/auth').set(headers).auth('xxx@user.com', 'admin');
=======
        it('returns 401 on unrecognised email', async function() {
            const response = await request.get('/auth').set(headers).auth('xxx@user.com', 'admin');
>>>>>>> f48a1679
            expect(response.status).to.equal(401, response.text);
            expect(response.body).to.be.an('object');
        });

<<<<<<< HEAD
        it('returns 401 on bad password', function*() {
            const response = yield request.get('/auth').set(headers).auth('admin@user.com', 'bad-password');
=======
        it('returns 401 on bad password', async function() {
            const response = await request.get('/auth').set(headers).auth('admin@user.com', 'bad-password');
>>>>>>> f48a1679
            expect(response.status).to.equal(401, response.text);
            expect(response.body).to.be.an('object');
        });

<<<<<<< HEAD
        it('returns auth details', function*() {
            const response = yield request.get('/auth').set(headers).auth('admin@user.com', 'admin');
=======
        it('returns auth details', async function() {
            const response = await request.get('/auth').set(headers).auth('admin@user.com', 'admin');
>>>>>>> f48a1679
            expect(response.status).to.equal(200, response.text);
            expect(response.body).to.be.an('object');
            expect(response.body).to.contain.keys('id', 'token');
            userId = response.body.id.toString();
            userPw = response.body.token;
            // console.log(userId, userPw);
        });
    });

    describe('/members', function() {
        describe('auth checks', function() {
<<<<<<< HEAD
            it('returns 401 on unrecognised auth id', function*() {
                const response = yield request.get('/members').set(headers).auth('999999', 'x');
                expect(response.status).to.equal(401, response.text);
            });

            it('returns 401 on bad auth password', function*() {
                const response = yield request.get('/members').set(headers).auth(userId, 'bad-password');
=======
            it('returns 401 on unrecognised auth id', async function() {
                const response = await request.get('/members').set(headers).auth('999999', 'x');
                expect(response.status).to.equal(401, response.text);
            });

            it('returns 401 on bad auth password', async function() {
                const response = await request.get('/members').set(headers).auth(userId, 'bad-password');
>>>>>>> f48a1679
                expect(response.status).to.equal(401, response.text);
                expect(response.body).to.be.an('object');
            });

<<<<<<< HEAD
            it('returns members list', function*() {
                const response = yield request.get('/members').set(headers).auth(userId, userPw);
=======
            it('returns members list', async function() {
                const response = await request.get('/members').set(headers).auth(userId, userPw);
>>>>>>> f48a1679
                expect(response.status).to.equal(200, response.text);
                expect(response.body).to.be.an('array');
                expect(response.body).to.have.length.above(1);
            });
        });
        describe('CRUD', function() {
            let id = null;
            it('adds a member', async function() {
                const values = { Firstname: 'Test', Lastname: 'User', Email: 'test@user.com', Active: 'true' };
<<<<<<< HEAD
                const response = yield request.post('/members').set(headers).auth(userId, userPw).send(values);
=======
                const response = await request.post('/members').set(headers).auth(userId, userPw).send(values);
>>>>>>> f48a1679
                expect(response.status).to.equal(201, response.text);
                expect(response.body).to.be.an('object');
                expect(response.body).to.contain.keys('MemberId', 'Firstname', 'Lastname', 'Email');
                expect(response.body.Email).to.equal('test@user.com');
                expect(response.headers.location).to.equal('/members/'+response.body.MemberId);
                id = response.body.MemberId;
            });

<<<<<<< HEAD
            it('gets a member (json)', function*() {
                const response = yield request.get('/members/'+id).set(headers).auth(userId, userPw);
=======
            it('gets a member (json)', async function() {
                const response = await request.get('/members/'+id).set(headers).auth(userId, userPw);
>>>>>>> f48a1679
                expect(response.status).to.equal(200, response.text);
                expect(response.body).to.be.an('object');
                expect(response.body).to.contain.keys('MemberId', 'Firstname', 'Lastname', 'Email');
                expect(response.body.Email).to.equal('test@user.com');
                expect(response.body.Firstname).to.equal('Test');
                expect(response.body.Active).to.be.true;
            });

            it('gets a member (xml)', async function() {
                const hdrs = { Host: 'api.localhost', Accept: 'application/xml' }; // set host & accepts headers
<<<<<<< HEAD
                const response = yield request.get('/members/'+id).set(hdrs).auth(userId, userPw);
=======
                const response = await request.get('/members/'+id).set(hdrs).auth(userId, userPw);
>>>>>>> f48a1679
                expect(response.status).to.equal(200, response.text);
                expect(response.text.slice(0, 38)).to.equal('<?xml version="1.0" encoding="UTF-8"?>');
                expect(response.text.match(/<Email>(.*)<\/Email>/)[1]).to.equal('test@user.com');
                expect(response.text.match(/<Firstname>(.*)<\/Firstname>/)[1]).to.equal('Test');
                expect(response.text.match(/<Active>(.*)<\/Active>/)[1]).to.equal('true');
            });

<<<<<<< HEAD
            it('gets a member (filtered)', function*() {
                const response = yield request.get('/members?firstname=lewis').set(headers).auth(userId, userPw);
=======
            it('gets a member (filtered)', async function() {
                const response = await request.get('/members?firstname=lewis').set(headers).auth(userId, userPw);
>>>>>>> f48a1679
                expect(response.status).to.equal(200, response.text);
                expect(response.body).to.be.an('array');
                expect(response.body).to.have.length(1);
            });

<<<<<<< HEAD
            it('handles empty members list', function*() {
                const response = yield request.get('/members?firstname=nomatch').set(headers).auth(userId, userPw);
=======
            it('handles empty members list', async function() {
                const response = await request.get('/members?firstname=nomatch').set(headers).auth(userId, userPw);
>>>>>>> f48a1679
                expect(response.status).to.equal(204, response.text);
                expect(response.body).to.be.empty;
            });

            it('updates a member', async function() {
                const values = { Firstname: 'Updated', Lastname: 'User', Email: 'test@user.com' };
<<<<<<< HEAD
                const response = yield request.patch('/members/'+id).set(headers).auth(userId, userPw).send(values);
=======
                const response = await request.patch('/members/'+id).set(headers).auth(userId, userPw).send(values);
>>>>>>> f48a1679
                expect(response.status).to.equal(200, response.text);
                expect(response.body).to.be.an('object');
                expect(response.body).to.contain.keys('MemberId', 'Firstname', 'Lastname', 'Email');
                expect(response.body.Firstname).to.equal('Updated');
            });

            it('fails to add member with duplicate e-mail', async function() {
                const values = { Firstname: 'Test', Lastname: 'User', Email: 'test@user.com' };
<<<<<<< HEAD
                const response = yield request.post('/members').set(headers).auth(userId, userPw).send(values);
=======
                const response = await request.post('/members').set(headers).auth(userId, userPw).send(values);
>>>>>>> f48a1679
                expect(response.status).to.equal(409, response.text);
                expect(response.text).to.equal("Duplicate entry 'test@user.com' for key 'Email'");
            });

<<<<<<< HEAD
            it('deletes a member', function*() {
                const response = yield request.delete('/members/'+id).set(headers).auth(userId, userPw);
=======
            it('deletes a member', async function() {
                const response = await request.delete('/members/'+id).set(headers).auth(userId, userPw);
>>>>>>> f48a1679
                expect(response.status).to.equal(200, response.text);
                expect(response.body).to.be.an('object');
                expect(response.body).to.contain.keys('MemberId', 'Firstname', 'Lastname', 'Email');
                expect(response.body.Email).to.equal('test@user.com');
                expect(response.body.Firstname).to.equal('Updated');
            });

<<<<<<< HEAD
            it('fails to get deleted member', function*() {
                const response = yield request.get('/members/'+id).set(headers).auth(userId, userPw);
=======
            it('fails to get deleted member', async function() {
                const response = await request.get('/members/'+id).set(headers).auth(userId, userPw);
>>>>>>> f48a1679
                expect(response.status).to.equal(404, response.text);
                expect(response.body).to.be.an('object');
            });

            it('fails to update deleted member', async function() {
                const values = { Firstname: 'Updated', Lastname: 'User', Email: 'test@user.com' };
<<<<<<< HEAD
                const response = yield request.patch('/members/'+id).set(headers).auth(userId, userPw).send(values);
=======
                const response = await request.patch('/members/'+id).set(headers).auth(userId, userPw).send(values);
>>>>>>> f48a1679
                expect(response.status).to.equal(404, response.text);
            });
        });
    });

    describe('misc', function() {
<<<<<<< HEAD
        it('returns 401 for non-existent resource without auth', function*() {
            const response = yield request.get('/zzzzzz').set(headers);
            expect(response.status).to.equal(401, response.text);
        });

        it('returns 404 for non-existent resource with auth', function*() {
            const response = yield request.get('/zzzzzz').set(headers).auth(userId, userPw);
=======
        it('returns 401 for non-existent resource without auth', async function() {
            const response = await request.get('/zzzzzz').set(headers);
            expect(response.status).to.equal(401, response.text);
        });

        it('returns 404 for non-existent resource with auth', async function() {
            const response = await request.get('/zzzzzz').set(headers).auth(userId, userPw);
>>>>>>> f48a1679
            expect(response.status).to.equal(404, response.text);
        });
    });
});<|MERGE_RESOLUTION|>--- conflicted
+++ resolved
@@ -6,11 +6,7 @@
 
 const supertest = require('supertest');   // SuperAgent driven library for testing HTTP servers
 const expect    = require('chai').expect; // BDD/TDD assertion library
-<<<<<<< HEAD
-require('co-mocha');                      // enable support for generators in Mocha tests
-=======
 require('mocha');                         // simple, flexible, fun test framework
->>>>>>> f48a1679
 
 const app = require('../app.js');
 
@@ -24,46 +20,26 @@
     let userId = null, userPw = null;
 
     describe('/auth', function() {
-<<<<<<< HEAD
-        it('returns 401 on missing auth header', function*() {
-            const response = yield request.get('/auth').set(headers);
-=======
         it('returns 401 on missing auth header', async function() {
             const response = await request.get('/auth').set(headers);
->>>>>>> f48a1679
             expect(response.status).to.equal(401, response.text);
             expect(response.body).to.be.an('object');
         });
 
-<<<<<<< HEAD
-        it('returns 401 on unrecognised email', function*() {
-            const response = yield request.get('/auth').set(headers).auth('xxx@user.com', 'admin');
-=======
         it('returns 401 on unrecognised email', async function() {
             const response = await request.get('/auth').set(headers).auth('xxx@user.com', 'admin');
->>>>>>> f48a1679
             expect(response.status).to.equal(401, response.text);
             expect(response.body).to.be.an('object');
         });
 
-<<<<<<< HEAD
-        it('returns 401 on bad password', function*() {
-            const response = yield request.get('/auth').set(headers).auth('admin@user.com', 'bad-password');
-=======
         it('returns 401 on bad password', async function() {
             const response = await request.get('/auth').set(headers).auth('admin@user.com', 'bad-password');
->>>>>>> f48a1679
             expect(response.status).to.equal(401, response.text);
             expect(response.body).to.be.an('object');
         });
 
-<<<<<<< HEAD
-        it('returns auth details', function*() {
-            const response = yield request.get('/auth').set(headers).auth('admin@user.com', 'admin');
-=======
         it('returns auth details', async function() {
             const response = await request.get('/auth').set(headers).auth('admin@user.com', 'admin');
->>>>>>> f48a1679
             expect(response.status).to.equal(200, response.text);
             expect(response.body).to.be.an('object');
             expect(response.body).to.contain.keys('id', 'token');
@@ -75,15 +51,6 @@
 
     describe('/members', function() {
         describe('auth checks', function() {
-<<<<<<< HEAD
-            it('returns 401 on unrecognised auth id', function*() {
-                const response = yield request.get('/members').set(headers).auth('999999', 'x');
-                expect(response.status).to.equal(401, response.text);
-            });
-
-            it('returns 401 on bad auth password', function*() {
-                const response = yield request.get('/members').set(headers).auth(userId, 'bad-password');
-=======
             it('returns 401 on unrecognised auth id', async function() {
                 const response = await request.get('/members').set(headers).auth('999999', 'x');
                 expect(response.status).to.equal(401, response.text);
@@ -91,18 +58,12 @@
 
             it('returns 401 on bad auth password', async function() {
                 const response = await request.get('/members').set(headers).auth(userId, 'bad-password');
->>>>>>> f48a1679
                 expect(response.status).to.equal(401, response.text);
                 expect(response.body).to.be.an('object');
             });
 
-<<<<<<< HEAD
-            it('returns members list', function*() {
-                const response = yield request.get('/members').set(headers).auth(userId, userPw);
-=======
             it('returns members list', async function() {
                 const response = await request.get('/members').set(headers).auth(userId, userPw);
->>>>>>> f48a1679
                 expect(response.status).to.equal(200, response.text);
                 expect(response.body).to.be.an('array');
                 expect(response.body).to.have.length.above(1);
@@ -112,11 +73,7 @@
             let id = null;
             it('adds a member', async function() {
                 const values = { Firstname: 'Test', Lastname: 'User', Email: 'test@user.com', Active: 'true' };
-<<<<<<< HEAD
-                const response = yield request.post('/members').set(headers).auth(userId, userPw).send(values);
-=======
                 const response = await request.post('/members').set(headers).auth(userId, userPw).send(values);
->>>>>>> f48a1679
                 expect(response.status).to.equal(201, response.text);
                 expect(response.body).to.be.an('object');
                 expect(response.body).to.contain.keys('MemberId', 'Firstname', 'Lastname', 'Email');
@@ -125,13 +82,8 @@
                 id = response.body.MemberId;
             });
 
-<<<<<<< HEAD
-            it('gets a member (json)', function*() {
-                const response = yield request.get('/members/'+id).set(headers).auth(userId, userPw);
-=======
             it('gets a member (json)', async function() {
                 const response = await request.get('/members/'+id).set(headers).auth(userId, userPw);
->>>>>>> f48a1679
                 expect(response.status).to.equal(200, response.text);
                 expect(response.body).to.be.an('object');
                 expect(response.body).to.contain.keys('MemberId', 'Firstname', 'Lastname', 'Email');
@@ -142,11 +94,7 @@
 
             it('gets a member (xml)', async function() {
                 const hdrs = { Host: 'api.localhost', Accept: 'application/xml' }; // set host & accepts headers
-<<<<<<< HEAD
-                const response = yield request.get('/members/'+id).set(hdrs).auth(userId, userPw);
-=======
                 const response = await request.get('/members/'+id).set(hdrs).auth(userId, userPw);
->>>>>>> f48a1679
                 expect(response.status).to.equal(200, response.text);
                 expect(response.text.slice(0, 38)).to.equal('<?xml version="1.0" encoding="UTF-8"?>');
                 expect(response.text.match(/<Email>(.*)<\/Email>/)[1]).to.equal('test@user.com');
@@ -154,36 +102,22 @@
                 expect(response.text.match(/<Active>(.*)<\/Active>/)[1]).to.equal('true');
             });
 
-<<<<<<< HEAD
-            it('gets a member (filtered)', function*() {
-                const response = yield request.get('/members?firstname=lewis').set(headers).auth(userId, userPw);
-=======
             it('gets a member (filtered)', async function() {
                 const response = await request.get('/members?firstname=lewis').set(headers).auth(userId, userPw);
->>>>>>> f48a1679
                 expect(response.status).to.equal(200, response.text);
                 expect(response.body).to.be.an('array');
                 expect(response.body).to.have.length(1);
             });
 
-<<<<<<< HEAD
-            it('handles empty members list', function*() {
-                const response = yield request.get('/members?firstname=nomatch').set(headers).auth(userId, userPw);
-=======
             it('handles empty members list', async function() {
                 const response = await request.get('/members?firstname=nomatch').set(headers).auth(userId, userPw);
->>>>>>> f48a1679
                 expect(response.status).to.equal(204, response.text);
                 expect(response.body).to.be.empty;
             });
 
             it('updates a member', async function() {
                 const values = { Firstname: 'Updated', Lastname: 'User', Email: 'test@user.com' };
-<<<<<<< HEAD
-                const response = yield request.patch('/members/'+id).set(headers).auth(userId, userPw).send(values);
-=======
                 const response = await request.patch('/members/'+id).set(headers).auth(userId, userPw).send(values);
->>>>>>> f48a1679
                 expect(response.status).to.equal(200, response.text);
                 expect(response.body).to.be.an('object');
                 expect(response.body).to.contain.keys('MemberId', 'Firstname', 'Lastname', 'Email');
@@ -192,22 +126,13 @@
 
             it('fails to add member with duplicate e-mail', async function() {
                 const values = { Firstname: 'Test', Lastname: 'User', Email: 'test@user.com' };
-<<<<<<< HEAD
-                const response = yield request.post('/members').set(headers).auth(userId, userPw).send(values);
-=======
                 const response = await request.post('/members').set(headers).auth(userId, userPw).send(values);
->>>>>>> f48a1679
                 expect(response.status).to.equal(409, response.text);
                 expect(response.text).to.equal("Duplicate entry 'test@user.com' for key 'Email'");
             });
 
-<<<<<<< HEAD
-            it('deletes a member', function*() {
-                const response = yield request.delete('/members/'+id).set(headers).auth(userId, userPw);
-=======
             it('deletes a member', async function() {
                 const response = await request.delete('/members/'+id).set(headers).auth(userId, userPw);
->>>>>>> f48a1679
                 expect(response.status).to.equal(200, response.text);
                 expect(response.body).to.be.an('object');
                 expect(response.body).to.contain.keys('MemberId', 'Firstname', 'Lastname', 'Email');
@@ -215,39 +140,21 @@
                 expect(response.body.Firstname).to.equal('Updated');
             });
 
-<<<<<<< HEAD
-            it('fails to get deleted member', function*() {
-                const response = yield request.get('/members/'+id).set(headers).auth(userId, userPw);
-=======
             it('fails to get deleted member', async function() {
                 const response = await request.get('/members/'+id).set(headers).auth(userId, userPw);
->>>>>>> f48a1679
                 expect(response.status).to.equal(404, response.text);
                 expect(response.body).to.be.an('object');
             });
 
             it('fails to update deleted member', async function() {
                 const values = { Firstname: 'Updated', Lastname: 'User', Email: 'test@user.com' };
-<<<<<<< HEAD
-                const response = yield request.patch('/members/'+id).set(headers).auth(userId, userPw).send(values);
-=======
                 const response = await request.patch('/members/'+id).set(headers).auth(userId, userPw).send(values);
->>>>>>> f48a1679
                 expect(response.status).to.equal(404, response.text);
             });
         });
     });
 
     describe('misc', function() {
-<<<<<<< HEAD
-        it('returns 401 for non-existent resource without auth', function*() {
-            const response = yield request.get('/zzzzzz').set(headers);
-            expect(response.status).to.equal(401, response.text);
-        });
-
-        it('returns 404 for non-existent resource with auth', function*() {
-            const response = yield request.get('/zzzzzz').set(headers).auth(userId, userPw);
-=======
         it('returns 401 for non-existent resource without auth', async function() {
             const response = await request.get('/zzzzzz').set(headers);
             expect(response.status).to.equal(401, response.text);
@@ -255,7 +162,6 @@
 
         it('returns 404 for non-existent resource with auth', async function() {
             const response = await request.get('/zzzzzz').set(headers).auth(userId, userPw);
->>>>>>> f48a1679
             expect(response.status).to.equal(404, response.text);
         });
     });
