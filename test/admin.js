--- conflicted
+++ resolved
@@ -6,13 +6,8 @@
 
 const supertest = require('supertest');   // SuperAgent driven library for testing HTTP servers
 const expect    = require('chai').expect; // BDD/TDD assertion library
-<<<<<<< HEAD
-const cheerio   = require('cheerio');     // core jQuery for the server
-require('co-mocha');                      // enable support for generators in Mocha tests
-=======
 const jsdom     = require('jsdom').jsdom; // JavaScript implementation of DOM and HTML standards
 require('mocha');                         // simple, flexible, fun test framework
->>>>>>> f48a1679
 
 const app = require('../app.js');
 
@@ -26,13 +21,8 @@
     describe('login', function() {
         let location = null;
 
-<<<<<<< HEAD
-        it('has home page with login link in nav when not logged-in', function*() {
-            const response = yield request.get('/').set(headers);
-=======
         it('has home page with login link in nav when not logged-in', async function() {
             const response = await request.get('/').set(headers);
->>>>>>> f48a1679
             expect(response.status).to.equal(200, response.text);
             const doc = jsdom(response.text);
             expect(doc.querySelector('title').textContent.slice(0, 14)).to.equal('Koa Sample App');
@@ -41,11 +31,7 @@
 
         it('redirects to / on login', async function() {
             const values = { username: 'admin@user.com', password: 'admin' };
-<<<<<<< HEAD
-            const response = yield request.post('/login').set(headers).send(values);
-=======
             const response = await request.post('/login').set(headers).send(values);
->>>>>>> f48a1679
             expect(response.status).to.equal(302, response.text);
             location = response.headers.location;
             expect(location).to.equal('/');
@@ -53,11 +39,7 @@
 
         it('has home page with full nav links when logged-in', async function() {
             // get from location supplied by login
-<<<<<<< HEAD
-            const response = yield request.get(location).set(headers);
-=======
             const response = await request.get(location).set(headers);
->>>>>>> f48a1679
             expect(response.status).to.equal(200, response.text);
             const doc = jsdom(response.text);
             expect(doc.querySelector('title').textContent.slice(0, 14)).to.equal('Koa Sample App');
@@ -70,47 +52,28 @@
 
         it('adds new member', async function() {
             const values = { Firstname: 'Test', Lastname: 'User', Email: 'test@user.com' };
-<<<<<<< HEAD
-            const response = yield request.post('/members/add').set(headers).send(values);
-=======
             const response = await request.post('/members/add').set(headers).send(values);
->>>>>>> f48a1679
             expect(response.status).to.equal(302, response.text);
             expect(response.headers.location).to.equal('/members');
             id = response.headers['x-insert-id'];
         });
 
-<<<<<<< HEAD
-        it('lists members including test member', function*() {
-            const response = yield request.get('/members').set(headers);
-=======
         it('lists members including test member', async function() {
             const response = await request.get('/members').set(headers);
->>>>>>> f48a1679
             expect(response.status).to.equal(200, response.text);
             const doc = jsdom(response.text);
             expect(doc.getElementById(id).querySelector('a').textContent).to.equal('Test');
         });
 
-<<<<<<< HEAD
-        it('gets details of test member', function*() {
-            const response = yield request.get('/members/'+id).set(headers);
-=======
         it('gets details of test member', async function() {
             const response = await request.get('/members/'+id).set(headers);
->>>>>>> f48a1679
             expect(response.status).to.equal(200, response.text);
             const doc = jsdom(response.text);
             expect(doc.querySelector('h1').textContent).to.equal('Test User');
         });
 
-<<<<<<< HEAD
-        it('deletes test member', function*() {
-            const response = yield request.post('/members/'+id+'/delete').set(headers);
-=======
         it('deletes test member', async function() {
             const response = await request.post('/members/'+id+'/delete').set(headers);
->>>>>>> f48a1679
             expect(response.status).to.equal(302, response.text);
             expect(response.headers.location).to.equal('/members');
         });
@@ -119,24 +82,15 @@
     describe('ajax', function() { // NOTE THIS REQUIRES THE APP TO BE STARTED TO ACCESS THE API
         let id = null;
 
-<<<<<<< HEAD
-        it('responds (ie server running)', function*() {
-            const response = yield request.get('/ajax/').set(headers);
-=======
         it('responds (ie server running)', async function() {
             const response = await request.get('/ajax/').set(headers);
->>>>>>> f48a1679
             expect(response.status).to.equal(200, response.text);
             expect(response.body.resources.auth._uri).to.equal('/auth');
         });
 
         it('adds new member', async function() {
             const values = { Firstname: 'Test', Lastname: 'User', Email: 'test@user.com' };
-<<<<<<< HEAD
-            const response = yield request.post('/ajax/members').set(headers).send(values);
-=======
             const response = await request.post('/ajax/members').set(headers).send(values);
->>>>>>> f48a1679
             expect(response.status).to.equal(201, response.text);
             expect(response.body).to.be.an('object');
             expect(response.body).to.contain.keys('MemberId', 'Firstname', 'Lastname', 'Email');
@@ -144,25 +98,15 @@
             id = response.body.MemberId;
         });
 
-<<<<<<< HEAD
-        it('lists members including test member', function*() {
-            const response = yield request.get('/ajax/members').set(headers);
-=======
         it('lists members including test member', async function() {
             const response = await request.get('/ajax/members').set(headers);
->>>>>>> f48a1679
             expect(response.status).to.equal(200, response.text);
             expect(response.body).to.be.an('array');
             expect(response.body).to.have.length.above(1);
         });
 
-<<<<<<< HEAD
-        it('gets details of test member', function*() {
-            const response = yield request.get('/ajax/members/'+id).set(headers);
-=======
         it('gets details of test member', async function() {
             const response = await request.get('/ajax/members/'+id).set(headers);
->>>>>>> f48a1679
             expect(response.status).to.equal(200, response.text);
             expect(response.body).to.be.an('object');
             expect(response.body).to.contain.keys('MemberId', 'Firstname', 'Lastname', 'Email');
@@ -170,13 +114,8 @@
             expect(response.body.Firstname).to.equal('Test');
         });
 
-<<<<<<< HEAD
-        it('deletes test member', function*() {
-            const response = yield request.delete('/ajax/members/'+id).set(headers);
-=======
         it('deletes test member', async function() {
             const response = await request.delete('/ajax/members/'+id).set(headers);
->>>>>>> f48a1679
             expect(response.status).to.equal(200, response.text);
             expect(response.body).to.be.an('object');
             expect(response.body).to.contain.keys('MemberId', 'Firstname', 'Lastname', 'Email');
@@ -186,25 +125,15 @@
     });
 
     describe('misc', function() {
-<<<<<<< HEAD
-        it('returns 404 for non-existent page', function*() {
-            const response = yield request.get('/zzzzzz').set(headers);
-=======
         it('returns 404 for non-existent page', async function() {
             const response = await request.get('/zzzzzz').set(headers);
->>>>>>> f48a1679
             expect(response.status).to.equal(404, response.text);
             const doc = jsdom(response.text);
             expect(doc.querySelector('h1').textContent).to.equal(':(');
         });
 
-<<<<<<< HEAD
-        it('returns 404 for non-existent member', function*() {
-            const response = yield request.get('/members/999999').set(headers);
-=======
         it('returns 404 for non-existent member', async function() {
             const response = await request.get('/members/999999').set(headers);
->>>>>>> f48a1679
             expect(response.status).to.equal(404, response.text);
             const doc = jsdom(response.text);
             expect(doc.querySelector('h1').textContent).to.equal(':(');
@@ -212,13 +141,8 @@
     });
 
     describe('logout', function() {
-<<<<<<< HEAD
-        it('logs out and redirects to /', function*() {
-            const response = yield request.get('/logout').set(headers);
-=======
         it('logs out and redirects to /', async function() {
             const response = await request.get('/logout').set(headers);
->>>>>>> f48a1679
             expect(response.status).to.equal(302, response.text);
             expect(response.headers.location).to.equal('/');
         });
